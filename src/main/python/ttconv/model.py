#!/usr/bin/env python
# -*- coding: UTF-8 -*-

# Copyright (c) 2020, Sandflow Consulting LLC
#
# Redistribution and use in source and binary forms, with or without
# modification, are permitted provided that the following conditions are met:
#
# 1. Redistributions of source code must retain the above copyright notice, this
#    list of conditions and the following disclaimer.
# 2. Redistributions in binary form must reproduce the above copyright notice,
#    this list of conditions and the following disclaimer in the documentation
#    and/or other materials provided with the distribution.
#
# THIS SOFTWARE IS PROVIDED BY THE COPYRIGHT HOLDERS AND CONTRIBUTORS "AS IS" AND
# ANY EXPRESS OR IMPLIED WARRANTIES, INCLUDING, BUT NOT LIMITED TO, THE IMPLIED
# WARRANTIES OF MERCHANTABILITY AND FITNESS FOR A PARTICULAR PURPOSE ARE
# DISCLAIMED. IN NO EVENT SHALL THE COPYRIGHT OWNER OR CONTRIBUTORS BE LIABLE FOR
# ANY DIRECT, INDIRECT, INCIDENTAL, SPECIAL, EXEMPLARY, OR CONSEQUENTIAL DAMAGES
# (INCLUDING, BUT NOT LIMITED TO, PROCUREMENT OF SUBSTITUTE GOODS OR SERVICES;
# LOSS OF USE, DATA, OR PROFITS; OR BUSINESS INTERRUPTION) HOWEVER CAUSED AND
# ON ANY THEORY OF LIABILITY, WHETHER IN CONTRACT, STRICT LIABILITY, OR TORT
# (INCLUDING NEGLIGENCE OR OTHERWISE) ARISING IN ANY WAY OUT OF THE USE OF THIS
# SOFTWARE, EVEN IF ADVISED OF THE POSSIBILITY OF SUCH DAMAGE.

'''Data model'''

from __future__ import annotations
import typing
from enum import Enum
from fractions import Fraction
import re

#
<<<<<<< HEAD
=======
# Types
#

class LengthType:
  '''Length type as defined in TTML2'''

  class Units(Enum):
    '''Units of length'''
    em = "em"
    pct = "%"
    rh = "rh"
    rw = "rw"

  def __init__(self, value, units: Units):
    self.value = value
    self.units = units

#
>>>>>>> ff426fea
# Content Elements
#

class WhiteSpaceHandling(Enum):
  '''Enumerates the strategy for handling white spaces in text nodes.'''
  PRESERVE = "preserve"
  DEFAULT = "default"

class ContentElement:
  '''Abstract base class for all content elements in the model.'''

  def __init__(self, doc=None):

    # space handling

    self._space = WhiteSpaceHandling.DEFAULT

    # language

    self._lang = ""
    
    # owner document

    self._doc = doc

    # hierarchy

    self._first_child = None
    self._last_child = None
    self._parent = None
    self._previous_sibling = None
    self._next_sibling = None

    # styles

    self._styles = {}

    # animation

    self._sets = {}

    # layout

    self._region = None

    # timing

    self._begin = None
    self._end = None

    # id

    self._id = None

  # document

  def is_attached(self) -> bool:
    '''Returns whether the element belongs to a `Document`.'''
    return self.get_doc() is not None

  def get_doc(self) -> typing.Optional[Document]:
    '''Returns the `Document` to which the element belongs, or `None` otherwise.'''
    return self._doc

  def set_doc(self, doc: Document):
    '''Attaches the element to `doc`, or detaches it from its current owning
    `Document` if `doc` is `None`.'''

    if doc is None:

      # detaching

      if self.parent() is not None:
        raise RuntimeError("Element must be removed from parent first")

      self.set_region(None)

    else:

      # attaching

      for e in self.dfs_iterator():
        if e.is_attached():
          raise RuntimeError("Element must be detached first")

    self._doc = doc

    for e in self:
      e.set_doc(doc)

  # hierarchical structure

  def has_children(self) -> bool:
    '''Returns whether the element has children elements.'''
    return self._first_child is not None

  def root(self) -> ContentElement:
    '''Returns the root of the tree to which the element belongs.'''
    root = self

    while root.parent() is not None:
      root = root.parent()

    return root

  def next_sibling(self) ->  typing.Optional[ContentElement]:
    '''Returns the next sibling of the element, or None if none exists.'''
    return self._next_sibling

  def previous_sibling(self) -> typing.Optional[ContentElement]:
    '''Returns the previous sibling of the element, or None if none exists.'''
    return self._previous_sibling

  def parent(self) -> typing.Optional[ContentElement]:
    '''Returns the parent of the element, or None if the element is the root of the hierarchy.'''
    return self._parent

  def remove(self):
    '''Removes the element from the list of children of its parent,
    or does nothing if the element is the root.'''

    # skip processing if already a root

    if self._parent is None:
      return

    # remove from parent

    # pylint: disable=W0212

    if self._parent._first_child is self:
      self._parent._first_child = self._next_sibling

    if self._parent._last_child is self:
      self._parent._last_child = self._previous_sibling

    if self._previous_sibling is not None:
      self._previous_sibling._next_sibling = self._next_sibling

    if self._next_sibling is not None:
      self._next_sibling._previous_sibling = self._previous_sibling

    # pylint: enable=W0212

    self._parent = None
    self._next_sibling = None
    self._previous_sibling = None

  def push_child(self, child: ContentElement):
    '''Adds `child` as a child of the element.'''

    if child.parent() is not None:
      raise RuntimeError("Element already has a parent")

    if child.get_doc() != self.get_doc():
      raise RuntimeError("Element belongs to a different document")

    if child is self:
      raise RuntimeError("Cannot add a root element to its descendents")

    # pylint: disable=W0212

    child._parent = self

    child._previous_sibling = self._last_child
    child._next_sibling = None

    if self._last_child is not None:
      self._last_child._next_sibling = child

    if self._first_child is None:
      self._first_child = child

    self._last_child = child

    # pylint: enable=W0212

  def __iter__(self) -> typing.Iterator[ContentElement]:
    '''Returns an iterator over the children of the element.'''
    child = self._first_child
    while child is not None:
      yield child
      child = child._next_sibling

  def dfs_iterator(self) -> typing.Iterator[ContentElement]:
    '''Returns an iterator over all elements in the tree rooted at the element,
    in depth-first search order.'''
    yield self
    for c in self:
      yield from c.dfs_iterator()

  # id property

  def get_id(self) -> str:
    '''Returns the `id` of the element'''
    return self._id

  _XML_ID_REGEXP = re.compile(r'^[a-zA-Z_][\w.-]*$')

  def set_id(self, element_id: str):
    '''Sets the `id` of the element'''
    if not (
        (isinstance(element_id, str) and self._XML_ID_REGEXP.match(element_id)) 
        or element_id is None
      ):
      raise TypeError("Element id must be a valid xml:id string")

    self._id = element_id
  
  # style properties

  def get_style(self, style_prop: StyleProperty):
    '''Returns the value for the style property `style_prop`, or None.'''
    return self._styles.get(style_prop)

  def set_style(self, style_prop: StyleProperty, value: typing.Any):
    '''Sets the value for the style property `style_prop` to `value`.'''
    if style_prop not in StyleProperties.ALL:
      raise ValueError("Invalid style property")

    if value is None:

      self._styles.pop(style_prop, None)

    else:

      if not style_prop.validate(value):
        raise ValueError("Invalid value")

      self._styles[style_prop] = value

  # layout properties

  def set_region(self, region: typing.Optional[Region]):
    '''Sets the region associated with the element, or None if the element
    is not associated with any region.'''

    if region is not None:
      if self.get_doc() is None:
        raise Exception("Not associated with a document")
        
      if not self.get_doc().has_region(region.get_id()):
        raise ValueError("Region is unknown")

    self._region = region

  def get_region(self) -> typing.Optional[Region]:
    '''Returns the region associated with the element, or None if the element is
    not associated with any region.'''
    return self._region

  # timing properties

  def set_begin(self, time_offset: typing.Optional[Fraction]):
    '''Sets the (inclusive) begin time of the element, in seconds.'''
    self._begin = time_offset

  def get_begin(self) -> typing.Optional[Fraction]:
    '''Returns the (inclusive) begin time of the element, in seconds.'''
    return self._begin

  def set_end(self, time_offset: typing.Optional[Fraction]):
    '''Sets the (exclusive) end time of the element, in seconds.'''
    self._end = time_offset

  def get_end(self) -> typing.Optional[Fraction]:
    '''Returns the (exclusive) end time of the element, in seconds.'''
    return self._end

  # white space handling

  def set_space(self, wsh: WhiteSpaceHandling):
    '''Sets the white space handling strategy for text nodes of the element.'''
    if wsh not in WhiteSpaceHandling.__members__.values():
      raise TypeError("Must be a WhiteSpaceHandling value")

    self._space = wsh

  def get_space(self) -> WhiteSpaceHandling:
    '''Returns the white space handling strategy for text nodes of the element.'''
    return self._space

  # language

  def set_lang(self, language: str):
    '''Sets the langugage of the element, as an RFC 5646 language tag.'''
    self._lang = str(language)

  def get_lang(self) -> str:
    '''Returns the langugage of the element, as an RFC 5646 language tag.'''
    return self._lang


  
class Body(ContentElement):
  '''Body element, as specified in TTML2'''

  def push_child(self, child):
    if not isinstance(child, Div):
      raise TypeError("Children of body must be div instances")
    super().push_child(child)


  
class Div(ContentElement):
  '''Div element, as specified in TTML2'''

  def push_child(self, child):
    if not isinstance(child, (P, Div)):
      raise TypeError("Children of body must be P instances")
    super().push_child(child)


  
class P(ContentElement):
  '''P element, as specified in TTML2'''

  def push_child(self, child):
    if not isinstance(child, (Span, Br)):
      raise TypeError("Children of body must be P instances")
    super().push_child(child)


  
class Span(ContentElement):
  '''Span element, as specified in TTML2'''

  def push_child(self, child):
    if not isinstance(child, (Span, Br, Text)):
      raise TypeError("Children of span must be span or br instances")
    super().push_child(child)



class Br(ContentElement):
  '''Br element, as specified in TTML2'''

  def push_child(self, child):
    raise TypeError("Br elements cannot have children")

  def set_begin(self, time_offset):
    raise Exception("Br elements do not have temporeal properties")

  def set_end(self, time_offset):
    raise Exception("Br elements do not have temporal properties")

  def set_region(self, region):
    raise Exception("Br elements are not associated with a region")



class Text(ContentElement):
  '''Text node, as specified in TTML2'''

  def __init__(self, doc=None, text=""):
    self._text = text
    super().__init__(doc=doc)

  def push_child(self, child):
    raise Exception("Text nodes cannot have children")

  def set_style(self, style_prop, value):
    raise Exception("Text nodes cannot have style properties")

  def set_begin(self, time_offset):
    raise Exception("Text nodes do not have temporeal properties")

  def set_end(self, time_offset):
    raise Exception("Text nodes do not have temporal properties")

  def set_id(self, element_id):
    raise Exception("Text nodes do not have an id")

  def set_region(self, region):
    raise Exception("Text nodes are not associated with a region")

  def set_lang(self, language):
    raise Exception("Text nodes are not associated with a language")

  def set_space(self, wsh):
    raise Exception("Text nodes are not associated with space handling")

  # text contents

  def set_text(self, text: str):
    '''Set the text contents of the node'''
    if not isinstance(text, str):
      raise TypeError("Text must be a string")
    self._text = text

  def get_text(self) -> str:
    '''Get the text contents of the node'''
    return self._text



class Region(ContentElement):
  '''Out-of-line region element, as specified in TTML2'''

  def __init__(self, region_id, doc=None):
    super().__init__(doc)
    
    if region_id is None:
      raise ValueError("Every region must have an id")

    self._id = str(region_id)

  def set_id(self, element_id):
    if element_id != self.get_id():
      raise Exception("Region id is immutable")

  def push_child(self, child):
    raise Exception("Region elements do not have children")

  def set_region(self, region):
    if region is not None:
      raise Exception("Region elements cannot be associated with regions")
    super().set_region(region)

#
# Types
#

class LengthType:
  '''Length type as defined in TTML
  '''

  class Units(Enum):
    '''Units of length
    '''
    em = "em"
    pct = "%"
    rh = "rh"
    rw = "rw"
    c = "c"

  def __init__(self, value: float = 0, units: LengthType.Units = LengthType.Units.rh):
    self.value = value
    self.units = units



class CellResolutionType:
  '''Value of the ttp:cellResolution attribute'''

  def __init__(self, rows=15, columns=32):
    self.rows = rows
    self.columns = columns



class ColorType:
  '''<color> type as defined in TTML
  '''

  class Colorimetry(Enum):
    '''Supported colorimetry systems
    '''
    SRGB = "sRGB"

  def __init__(
      self,
      ident: ColorType.Colorimetry = ColorType.Colorimetry.SRGB,
      components: typing.Optional[typing.List[float]] = None,
      alpha: float = 1.0
  ):
    self.ident = ident
    self.components = components or [1, 1, 1]
    self.alpha = alpha



class NamedColors(Enum):
  '''TTML \\<named-color\\> 
  '''
  transparent = ColorType(alpha=0.0)
  white = ColorType()



class DirectionType(Enum):
  '''tts:direction values
  '''
  ltr = "ltr"
  rtl = "rtl"



<<<<<<< HEAD
class DisplayType(Enum):
  '''tts:display value
  '''
  auto = "auto"
  none = "none"


=======
  # initial value

  def get_initial_value(self, style_prop: StyleProperty) -> typing.Any:
    '''Returns the initial value for the style property `style_prop`, or None otherwise.'''
    return self._initials.get(style_prop)

  def put_initial_value(self, style_prop: StyleProperty, initial_value: typing.Any):
    '''Adds an initial value for the style property `style_prop`,
    replacing any existing one for the same property.'''
    if style_prop not in StyleProperties.ALL:
      raise ValueError("Invalid style property")
>>>>>>> ff426fea

class DisplayAlignType(Enum):
  '''tts:displayAlign value
  '''
  before = "before"
  center = "center"
  after = "after"



<<<<<<< HEAD
class ExtentType:
  '''tts:extent value
=======
      if not style_prop.validate(initial_value):

        raise ValueError("Invalid value")
>>>>>>> ff426fea

  Instance variables:

<<<<<<< HEAD
  `height`

  `width`
  '''

  def __init__(self, height: LengthType = None, width: LengthType = None):
    self.height = height or LengthType()
    self.width = width or LengthType()
  


class BooleanType(Enum):
  '''true or false value
  '''
  true = "true"
  false = "false"



class FontStyleType(Enum):
  '''tts:fontStyle value
  '''
  normal = "normal"
  italic = "italic"
  oblique = "oblique"



class FontWeightType(Enum):
  '''tts:fontWeight value
  '''
  normal = "normal"
  bold = "bold"



class MultiRowAlignType(Enum):
  '''ebutts:multiRowAlign value
  '''
  start = "start"
  center = "center"
  end = "end"
  auto = "auto"


class OverflowType(Enum):
  '''tts:overflow value
  '''
  visible = "visible"
  hidden = "hidden"



class PaddingType:
  '''tts:padding value
  '''

  def __init__(
      self,
      before: LengthType = None,
      end: LengthType = None,
      after: LengthType = None,
      start: LengthType = None
    ):
    self.before = before or LengthType()
    self.end = end or LengthType()
    self.after = after or LengthType()
    self.start = start or LengthType()


class PositionType:
  '''Coordinates in the root container region

  Instance variables:

  `x`: coordinate, measured from the left of the root container region.

  `y` : coordinate, measured from the top of the root container region.
  '''

  def __init__(self, x: LengthType = None, y: LengthType = None):
    self.x = x or LengthType()
    self.y = y or LengthType()
=======
  def has_initial_value(self, style_prop: StyleProperty) -> typing.Any:
    '''Returns whether the document has an initial value for the style property `style_prop`.'''
    return style_prop in self._initials

  def iter_initial_values(self) -> typing.Iterator[typing.Tuple[StyleProperty, typing.Any]]:
    '''Returns an iterator over (style property, initial value) pairs.'''
    return self._initials.items()
>>>>>>> ff426fea

#
# Style properties
#

class StyleProperty:
  '''Abstract base class for all style properties'''

  @staticmethod
  def validate(value: typing.Any) -> bool:
    '''Returns whether the value is valid for the style property.'''

class StyleProperties:
  '''Container for all style properties
  
  Class variables:

  * `ALL`: set of all style properties
  '''
<<<<<<< HEAD


  class BackgroundColor(StyleProperty):
    '''Corresponds to tts:backgroundColor.'''

    ns = "http://www.w3.org/ns/ttml#styling"
    local_name = "backgroundColor"
    is_inherited = False
    is_animatable = True
    initial = NamedColors.transparent
    applies_to = [Body, Div, P, Region, Span]

    @staticmethod
    def validate(value):
      return isinstance(value, ColorType)



  class Color(StyleProperty):
    '''Corresponds to tts:color.'''

    ns = "http://www.w3.org/ns/ttml#styling"
    local_name = "color"
    is_inherited = True
    is_animatable = True
    initial = NamedColors.white
    applies_to = [Span]

    @staticmethod
    def validate(value):
      return isinstance(value, ColorType)



  class Direction(StyleProperty):
    '''Corresponds to tts:direction.'''

    ns = "http://www.w3.org/ns/ttml#styling"
    local_name = "direction"
    is_inherited = True
    is_animatable = True
    initial = DirectionType.ltr
    applies_to = [P, Span]

    @staticmethod
    def validate(value):
      return isinstance(value, DirectionType)



  class Display(StyleProperty):
    '''Corresponds to tts:display.'''

    ns = "http://www.w3.org/ns/ttml#styling"
    local_name = "display"
    is_inherited = False
    is_animatable = True
    initial = DisplayType.auto
    applies_to = [Body, Div, P, Region, Span]

    @staticmethod
    def validate(value):
      return isinstance(value, DisplayType)



  class DisplayAlign(StyleProperty):
    '''Corresponds to tts:displayAlign.'''

    ns = "http://www.w3.org/ns/ttml#styling"
    local_name = "displayAlign"
    is_inherited = False
    is_animatable = True
    initial = DisplayAlignType.before
    applies_to = [Body, Div, P, Region]

    @staticmethod
    def validate(value):
      return isinstance(value, DisplayAlignType)



  class Extent(StyleProperty):
    '''Corresponds to tts:extent.
    '''

    ns = "http://www.w3.org/ns/ttml#styling"
    local_name = "extent"
    is_inherited = True
    is_animatable = True
    initial = LengthType()
    applies_to = [Region]

    @staticmethod
    def validate(value: ExtentType):
      return isinstance(value, ExtentType)



  class FillLineGap(StyleProperty):
    '''Corresponds to itts:fillLineGap.'''

    ns = "http://www.w3.org/ns/ttml/profile/imsc1#styling"
    local_name = "fillLineGap"
    is_inherited = True
    is_animatable = True
    initial = BooleanType.false
    applies_to = [P]

    @staticmethod
    def validate(value: BooleanType):
      return isinstance(BooleanType)


  class FontFamily(StyleProperty):
    '''Corresponds to tts:fontFamily.'''

    ns = "http://www.w3.org/ns/ttml#styling"
    local_name = "fontFamily"
    is_inherited = True
    is_animatable = True
    initial = ["default"]
    applies_to = [Span]

    @staticmethod
    def validate(value: typing.List[str]):
      return isinstance(value, list) and all(lambda i: isinstance(i, str) for i in value)


  class FontSize(StyleProperty):
    '''Corresponds to tts:fontSize.'''

    ns = "http://www.w3.org/ns/ttml#styling"
    local_name = "fontSize"
    is_inherited = True
    is_animatable = True
    initial = LengthType(1, LengthType.Units.c)
    applies_to = [Span]

    @staticmethod
    def validate(value):
      return isinstance(value, LengthType)


  class FontStyle(StyleProperty):
    '''Corresponds to tts:fontStyle.'''

    ns = "http://www.w3.org/ns/ttml#styling"
    local_name = "fontStyle"
    is_inherited = True
    is_animatable = True
    initial = FontStyleType.normal
    applies_to = [Span]

    @staticmethod
    def validate(value):
      return isinstance(value, FontStyleType)


  class FontWeight(StyleProperty):
    '''Corresponds to tts:fontWeight.'''

    ns = "http://www.w3.org/ns/ttml#styling"
    local_name = "fontWeight"
    is_inherited = True
    is_animatable = True
    initial = FontWeightType.normal
    applies_to = [Span]

    @staticmethod
    def validate(value):
      return value == "normal" or isinstance(value, FontWeightType)

=======
>>>>>>> ff426fea

  class LineHeight(StyleProperty):
    '''Corresponds to tts:lineHeight.'''

    ns = "http://www.w3.org/ns/ttml#styling"
    local_name = "lineHeight"
    is_inherited = True
    is_animatable = True
    initial = "normal"
    applies_to = [Body]

    @staticmethod
    def validate(value):
      return value == "normal" or isinstance(value, LengthType)

<<<<<<< HEAD

  class LinePadding(StyleProperty):
    '''Corresponds to ebutts:linePadding.'''

    ns = "urn:ebu:tt:style"
    local_name = "linePadding"
    is_inherited = True
    is_animatable = True
    initial = LengthType()
    applies_to = [P]

    @staticmethod
    def validate(value: LengthType):
      return isinstance(value, LengthType) and value.units == LengthType.Units.c


  class MultiRowAlign(StyleProperty):
    '''Corresponds to ebutts:multiRowAlign.'''

    ns = "urn:ebu:tt:style"
    local_name = "multiRowAlign"
    is_inherited = True
    is_animatable = True
    initial = MultiRowAlignType.auto
    applies_to = [P]

    @staticmethod
    def validate(value):
      return isinstance(value, MultiRowAlignType)


  class Opacity(StyleProperty):
    '''Corresponds to tts:opacity.'''

    ns = "http://www.w3.org/ns/ttml#styling"
    local_name = "opacity"
    is_inherited = False
    is_animatable = True
    initial = 1.0
    applies_to = [Body, Div, P, Region, Span]

    @staticmethod
    def validate(value: float):
      return isinstance(value, float)


  class Origin(StyleProperty):
    '''Corresponds to tts:lineHeight.'''

    ns = "http://www.w3.org/ns/ttml#styling"
    local_name = "lineHeight"
    is_inherited = False
    is_animatable = True
    initial = PositionType()
    applies_to = [Region]

    @staticmethod
    def validate(value):
      return isinstance(value, PositionType)


  class Overflow(StyleProperty):
    '''Corresponds to tts:overflow.'''

    ns = "http://www.w3.org/ns/ttml#styling"
    local_name = "overflow"
    is_inherited = False
    is_animatable = True
    initial = OverflowType.hidden
    applies_to = [Region]

    @staticmethod
    def validate(value):
      return isinstance(value, OverflowType)


  class Padding(StyleProperty):
    '''Corresponds to tts:padding.'''
    
    ns = "http://www.w3.org/ns/ttml#styling"
    local_name = "padding"
    is_inherited = False
    is_animatable = True
    initial = PaddingType(0, 0, 0, 0)
    applies_to = [Body]

    @staticmethod
    def validate(value):
      return isinstance(value, PaddingType)


  class RubyAlign(StyleProperty):
    '''Corresponds to tts:lineHeight.'''

    ns = "http://www.w3.org/ns/ttml#styling"
    local_name = "lineHeight"
    is_inherited = True
    is_animatable = True
    initial = "normal"
    applies_to = [Body]

    @staticmethod
    def validate(value):
      return value == "normal" or isinstance(value, LengthType)


  class RubyPosition(StyleProperty):
    '''Corresponds to tts:lineHeight.'''

    ns = "http://www.w3.org/ns/ttml#styling"
    local_name = "lineHeight"
    is_inherited = True
    is_animatable = True
    initial = "normal"
    applies_to = [Body]

    @staticmethod
    def validate(value):
      return value == "normal" or isinstance(value, LengthType)


  class RubyReserve(StyleProperty):
    '''Corresponds to tts:lineHeight.'''

    ns = "http://www.w3.org/ns/ttml#styling"
    local_name = "lineHeight"
    is_inherited = True
    is_animatable = True
    initial = "normal"
    applies_to = [Body]

    @staticmethod
    def validate(value):
      return value == "normal" or isinstance(value, LengthType)


  class Shear(StyleProperty):
    '''Corresponds to tts:lineHeight.'''

    ns = "http://www.w3.org/ns/ttml#styling"
    local_name = "lineHeight"
    is_inherited = True
    is_animatable = True
    initial = "normal"
    applies_to = [Body]

    @staticmethod
    def validate(value):
      return value == "normal" or isinstance(value, LengthType)


  class TextAlign(StyleProperty):
    '''Corresponds to tts:lineHeight.'''

    ns = "http://www.w3.org/ns/ttml#styling"
    local_name = "lineHeight"
    is_inherited = True
    is_animatable = True
    initial = "normal"
    applies_to = [Body]

    @staticmethod
    def validate(value):
      return value == "normal" or isinstance(value, LengthType)


  class TextCombine(StyleProperty):
    '''Corresponds to tts:lineHeight.'''

    ns = "http://www.w3.org/ns/ttml#styling"
    local_name = "lineHeight"
    is_inherited = True
    is_animatable = True
    initial = "normal"
    applies_to = [Body]

    @staticmethod
    def validate(value):
      return value == "normal" or isinstance(value, LengthType)


  class TextDecoration(StyleProperty):
    '''Corresponds to tts:lineHeight.'''

    ns = "http://www.w3.org/ns/ttml#styling"
    local_name = "lineHeight"
    is_inherited = True
    is_animatable = True
    initial = "normal"
    applies_to = [Body]

    @staticmethod
    def validate(value):
      return value == "normal" or isinstance(value, LengthType)


  class TextEmphasis(StyleProperty):
    '''Corresponds to tts:lineHeight.'''

    ns = "http://www.w3.org/ns/ttml#styling"
    local_name = "lineHeight"
    is_inherited = True
    is_animatable = True
    initial = "normal"
    applies_to = [Body]

    @staticmethod
    def validate(value):
      return value == "normal" or isinstance(value, LengthType)


  class TextOutline(StyleProperty):
    '''Corresponds to tts:lineHeight.'''

    ns = "http://www.w3.org/ns/ttml#styling"
    local_name = "lineHeight"
    is_inherited = True
    is_animatable = True
    initial = "normal"
    applies_to = [Body]

    @staticmethod
    def validate(value):
      return value == "normal" or isinstance(value, LengthType)


  class TextShadow(StyleProperty):
    '''Corresponds to tts:lineHeight.'''

    ns = "http://www.w3.org/ns/ttml#styling"
    local_name = "lineHeight"
    is_inherited = True
    is_animatable = True
    initial = "normal"
    applies_to = [Body]

    @staticmethod
    def validate(value):
      return value == "normal" or isinstance(value, LengthType)


  class UnicodeBidi(StyleProperty):
    '''Corresponds to tts:lineHeight.'''

    ns = "http://www.w3.org/ns/ttml#styling"
    local_name = "lineHeight"
    is_inherited = True
    is_animatable = True
    initial = "normal"
    applies_to = [Body]

    @staticmethod
    def validate(value):
      return value == "normal" or isinstance(value, LengthType)


  class Visibility(StyleProperty):
    '''Corresponds to tts:lineHeight.'''

    ns = "http://www.w3.org/ns/ttml#styling"
    local_name = "lineHeight"
    is_inherited = True
    is_animatable = True
    initial = "normal"
    applies_to = [Body]

    @staticmethod
    def validate(value):
      return value == "normal" or isinstance(value, LengthType)


  class WrapOption(StyleProperty):
    '''Corresponds to tts:lineHeight.'''

    ns = "http://www.w3.org/ns/ttml#styling"
    local_name = "lineHeight"
    is_inherited = True
    is_animatable = True
    initial = "normal"
    applies_to = [Body]

    @staticmethod
    def validate(value):
      return value == "normal" or isinstance(value, LengthType)


  class WritingMode(StyleProperty):
    '''Corresponds to tts:lineHeight.'''

    ns = "http://www.w3.org/ns/ttml#styling"
    local_name = "lineHeight"
    is_inherited = True
    is_animatable = True
    initial = "normal"
    applies_to = [Body]

    @staticmethod
    def validate(value):
      return value == "normal" or isinstance(value, LengthType)

  ALL = {v for n, v in list(locals().items()) if callable(v)}

#
# Document
#

class Document:
  '''Base class for TTML documents, including ISDs, as specified in TTML2'''

  def __init__(self):
    self._regions = {}
    self._body = None
    self._initial_values = {}
    self._cell_resolution = CellResolutionType()

  # cell resolution

  def get_cell_resolution(self) -> CellResolutionType:
    '''Returns the cell resolution of the document'''
    return self._cell_resolution

  def set_cell_resolution(self, cell_resolution: CellResolutionType):
    '''Sets the cell resolution of the document'''
    if not isinstance(cell_resolution, CellResolutionType):
      raise TypeError("Argument must be an instance of CellResolutionType")

    self._cell_resolution = cell_resolution
  
  # body

  def get_body(self) -> typing.Optional[Body]:
    '''Returns the body element of the document, or None'''
    return self._body

  def set_body(self, body: typing.Optional[Body]):
    '''Sets the body element of the document, which may be None'''
    if not isinstance(body, Body):
      raise TypeError("Argument must be an instance of Body")

    if body.parent() is not None:
      raise ValueError("Body must be a root element")

    self._body = body

  # regions

  def has_region(self, region_id: str) -> bool:
    '''Returns whether the document has a region with an id of `region_id`.'''
    return region_id in self._regions

  def put_region(self, region: Region):
    '''Adds a region to the document, replacing any existing region with the same `id`.'''
    if not isinstance(region, Region):
      raise TypeError("Argument must be an instance of Region")

    if region.get_doc() != self:
      raise RuntimeError("Region does not belongs to this document")

    self._regions[region.get_id()] = region

  def remove_region(self, region_id: str):
    '''Removes the region with `id == region_id` from the document and all content elements.'''
    region = self.get_region(region_id)

    if region is None:
      return

    # removes the region from all content elements

    body = self.get_body()

    if body is not None: 
      map(
        lambda e: e.get_region() and e.get_region().get_id() == region_id and e.set_region(None),
        body.dfs_iterator()
      )

    del self._regions[region_id]

  def get_region(self, region_id) -> typing.Optional[Region]:
    '''Returns the region with `id == region_id` or None, if none exists.'''
    return self._regions.get(region_id)

  def iter_regions(self) -> typing.Iterator[Region]:
    '''Returns an iterator over regions.'''
    return self._regions.values()

  # initial value

  def get_initial_value(self, style_prop: StyleProperty) -> typing.Any:
    '''Returns the initial value for the style property `style_prop`, or None otherwise.'''
    return self._initial_values.get(style_prop)

  def put_initial_value(self, style_prop: StyleProperty, initial_value: typing.Any):
    '''Adds an initial value for the style property `style_prop`,
    replacing any existing one for the same property.'''
    if style_prop not in StyleProperties.ALL:
      raise ValueError("Invalid style property")

    if initial_value is None:

      self._initial_values.pop(style_prop, None)

    else:

      if not style_prop.validate(initial_value):

        raise ValueError("Invalid value")

      self._initial_values[style_prop] = initial_value

  def has_initial_value(self, style_prop: StyleProperty) -> typing.Any:
    '''Returns whether the document has an initial value for the style property `style_prop`.'''
    return style_prop in self._initial_values

  def iter_initial_values(self) -> typing.Iterator[typing.Tuple[StyleProperty, typing.Any]]:
    '''Returns an iterator over (style property, initial value) pairs.'''
    return self._initial_values.items()
=======
  ALL = {v for n, v in list(locals().items()) if callable(v)}
>>>>>>> ff426fea
<|MERGE_RESOLUTION|>--- conflicted
+++ resolved
@@ -32,27 +32,6 @@
 import re
 
 #
-<<<<<<< HEAD
-=======
-# Types
-#
-
-class LengthType:
-  '''Length type as defined in TTML2'''
-
-  class Units(Enum):
-    '''Units of length'''
-    em = "em"
-    pct = "%"
-    rh = "rh"
-    rw = "rw"
-
-  def __init__(self, value, units: Units):
-    self.value = value
-    self.units = units
-
-#
->>>>>>> ff426fea
 # Content Elements
 #
 
@@ -476,20 +455,22 @@
 # Types
 #
 
+class LengthUnits(Enum):
+  '''Units of length
+  '''
+  em = "em"
+  pct = "%"
+  rh = "rh"
+  rw = "rw"
+  c = "c"
+
+
+
 class LengthType:
   '''Length type as defined in TTML
   '''
 
-  class Units(Enum):
-    '''Units of length
-    '''
-    em = "em"
-    pct = "%"
-    rh = "rh"
-    rw = "rw"
-    c = "c"
-
-  def __init__(self, value: float = 0, units: LengthType.Units = LengthType.Units.rh):
+  def __init__(self, value: float = 0, units: LengthUnits = LengthUnits.rh):
     self.value = value
     self.units = units
 
@@ -502,20 +483,18 @@
     self.rows = rows
     self.columns = columns
 
-
+class Colorimetry(Enum):
+  '''Supported colorimetry systems
+  '''
+  SRGB = "sRGB"
 
 class ColorType:
   '''<color> type as defined in TTML
   '''
 
-  class Colorimetry(Enum):
-    '''Supported colorimetry systems
-    '''
-    SRGB = "sRGB"
-
   def __init__(
       self,
-      ident: ColorType.Colorimetry = ColorType.Colorimetry.SRGB,
+      ident: Colorimetry = Colorimetry.SRGB,
       components: typing.Optional[typing.List[float]] = None,
       alpha: float = 1.0
   ):
@@ -541,7 +520,6 @@
 
 
 
-<<<<<<< HEAD
 class DisplayType(Enum):
   '''tts:display value
   '''
@@ -549,19 +527,6 @@
   none = "none"
 
 
-=======
-  # initial value
-
-  def get_initial_value(self, style_prop: StyleProperty) -> typing.Any:
-    '''Returns the initial value for the style property `style_prop`, or None otherwise.'''
-    return self._initials.get(style_prop)
-
-  def put_initial_value(self, style_prop: StyleProperty, initial_value: typing.Any):
-    '''Adds an initial value for the style property `style_prop`,
-    replacing any existing one for the same property.'''
-    if style_prop not in StyleProperties.ALL:
-      raise ValueError("Invalid style property")
->>>>>>> ff426fea
 
 class DisplayAlignType(Enum):
   '''tts:displayAlign value
@@ -572,18 +537,11 @@
 
 
 
-<<<<<<< HEAD
 class ExtentType:
   '''tts:extent value
-=======
-      if not style_prop.validate(initial_value):
-
-        raise ValueError("Invalid value")
->>>>>>> ff426fea
 
   Instance variables:
 
-<<<<<<< HEAD
   `height`
 
   `width`
@@ -667,15 +625,6 @@
   def __init__(self, x: LengthType = None, y: LengthType = None):
     self.x = x or LengthType()
     self.y = y or LengthType()
-=======
-  def has_initial_value(self, style_prop: StyleProperty) -> typing.Any:
-    '''Returns whether the document has an initial value for the style property `style_prop`.'''
-    return style_prop in self._initials
-
-  def iter_initial_values(self) -> typing.Iterator[typing.Tuple[StyleProperty, typing.Any]]:
-    '''Returns an iterator over (style property, initial value) pairs.'''
-    return self._initials.items()
->>>>>>> ff426fea
 
 #
 # Style properties
@@ -695,7 +644,6 @@
 
   * `ALL`: set of all style properties
   '''
-<<<<<<< HEAD
 
 
   class BackgroundColor(StyleProperty):
@@ -832,7 +780,7 @@
     local_name = "fontSize"
     is_inherited = True
     is_animatable = True
-    initial = LengthType(1, LengthType.Units.c)
+    initial = LengthType(1, LengthUnits.c)
     applies_to = [Span]
 
     @staticmethod
@@ -869,8 +817,6 @@
     def validate(value):
       return value == "normal" or isinstance(value, FontWeightType)
 
-=======
->>>>>>> ff426fea
 
   class LineHeight(StyleProperty):
     '''Corresponds to tts:lineHeight.'''
@@ -886,7 +832,6 @@
     def validate(value):
       return value == "normal" or isinstance(value, LengthType)
 
-<<<<<<< HEAD
 
   class LinePadding(StyleProperty):
     '''Corresponds to ebutts:linePadding.'''
@@ -1304,7 +1249,4 @@
 
   def iter_initial_values(self) -> typing.Iterator[typing.Tuple[StyleProperty, typing.Any]]:
     '''Returns an iterator over (style property, initial value) pairs.'''
-    return self._initial_values.items()
-=======
-  ALL = {v for n, v in list(locals().items()) if callable(v)}
->>>>>>> ff426fea
+    return self._initial_values.items()